--- conflicted
+++ resolved
@@ -1,7 +1,6 @@
 # --- Required options --- #
 
 # Name of website
-<<<<<<< HEAD
 title: My website
 
 # Short description of your site
@@ -13,9 +12,6 @@
 # --- Local development options ---
 # If your website is hosted locally rather than on GitHub, then you need to uncomment the next two parameters to set the url and baseurl
 # *** If you're not sure what this mean, then leave this section as it is. Only modify the url and baseurl if you know what you're doing!***
-=======
-title: My Website
->>>>>>> fcddc9e5
 
 # Your name to show in the footer
 author: Some Person
@@ -143,29 +139,6 @@
 
 # --- Comments --- #
 
-<<<<<<< HEAD
-# Fill in your Disqus shortname (NOT the userid) if you want to support Disqus comments
-# disqus: ""
-# If you want to use just-comments fill with the API Key
-#just-comments: "ABCD-EFGH-IJKL"
-
-# If you want to use JustComments fill with the API Key
-#just-comments: "ABCD-EFGH-IJKL"
-
-# To use Facebook Comments, fill in a Facebook App ID
-# fb_comment_id: ""
-
-# To use Staticman comments, fill in repository, branch, and endpoint
-staticman:
-  repository : "vincenttam/beautiful-jekyll" # GitHub username/repo-name eg. "daattali/beautiful-jekyll"
-  branch     : "gh-pages" # If you're not using `master` branch, then you also need to update the `branch` parameter in `staticman.yml`
-  endpoint   : # URL of your own deployment, with a trailing slash (will fallback to a public GitLab instance) eg. https://<your-api>/v3/entry/github/
-  reCaptcha:
-    # reCaptcha for Staticman (OPTIONAL, but recommended for spam protection)
-    # If you use reCaptcha, you must also set these parameters in staticman.yml
-    siteKey  : # Use your own site key, you need to apply for one on Google
-    secret   : # ENCRYPT your password by going to https://staticman3.herokuapp.com/v3/encrypt/<your-site-secret>
-=======
 # To use Disqus comments, sign up to https://disqus.com and fill in your Disqus shortname (NOT the userid)
 #disqus: ""
 
@@ -188,14 +161,13 @@
 # If you want to use reCaptcha for staticman (optional for spam protection), then fill
 # in the "siteKey" and "secret" parameters below and also in `staticman.yml`.
 # See more details at https://staticman.net/
-#staticman:
-#  repository : # GitHub username/repository eg. "daattali/beautiful-jekyll"
-#  branch     : master # If you're not using `master` branch, then you also need to update the `branch` parameter in `staticman.yml`
-#  endpoint   : # (optional) URL of your own deployment, with a trailing slash eg. https://<your-api>/v3/entry/github/ (will fallback to a public GitLab instance)
-#  reCaptcha:
-#    siteKey  : # Use your own site key, you need to apply for one on Google
-#    secret   : # ENCRYPT your password by going to https://staticman3.herokuapp.com/v3/encrypt/<your-site-secret>
->>>>>>> fcddc9e5
+staticman:
+  repository : "vincenttam/beautiful-jekyll" # GitHub username/repository eg. "daattali/beautiful-jekyll"
+  branch     : "gh-pages" # If you're not using `master` branch, then you also need to update the `branch` parameter in `staticman.yml`
+  endpoint   : # (optional) URL of your own deployment, with a trailing slash eg. https://<your-api>/v3/entry/github/ (will fallback to a public GitLab instance)
+  reCaptcha:
+    siteKey  : # Use your own site key, you need to apply for one on Google
+    secret   : # ENCRYPT your password by going to https://staticman3.herokuapp.com/v3/encrypt/<your-site-secret>
 
 # --- Misc --- #
 
@@ -252,4 +224,4 @@
   - jekyll-sitemap
 
 # Beautiful Jekyll / Dean Attali
-# 2fc73a3a967e97599c9763d05e564189
+# 2fc73a3a967e97599c9763d05e564189